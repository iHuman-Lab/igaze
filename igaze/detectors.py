--- conflicted
+++ resolved
@@ -516,12 +516,6 @@
 
     return {"amplitudes": amplitudes, "frequency": frequency}
 
-<<<<<<< HEAD
-import numpy as np
-
-
-
-
 def aoi_entropy(aoi_fixation_counts):
     """
     Calculate the entropy based on Area of Interest (AOI) fixation distribution.
@@ -611,8 +605,8 @@
 
     # Return both dwell time and dwell count
     return total_dwell_time_in_aoi, dwell_count
-=======
-
+
+  
 def gaze_hit_rate_per_aoi(participant_data, aois):
     """
     Calculate the gaze hit rate for each AOI based on participants' gaze data.
@@ -659,5 +653,4 @@
         # Calculate the hit rate for the current AOI
         hit_rates[aoi["name"]] = gazed_at_aoi_count / total_participants
 
-    return hit_rates
->>>>>>> 56660aeb
+    return hit_rates